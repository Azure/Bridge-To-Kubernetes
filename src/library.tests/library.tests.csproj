﻿<Project Sdk="Microsoft.NET.Sdk">
  <PropertyGroup>
    <TargetFramework>net7.0</TargetFramework>
    <AssemblyName>Microsoft.BridgeToKubernetes.Library.Tests</AssemblyName>
    <RootNamespace>Microsoft.BridgeToKubernetes.Library.Tests</RootNamespace>
    <IsPackable>false</IsPackable>
    <SignAssembly>true</SignAssembly>
    <DelaySign>true</DelaySign>
    <AssemblyOriginatorKeyFile>$(MSBuildThisFileDirectory)..\..\build\FinalPublicKey.snk</AssemblyOriginatorKeyFile>
    <TrimUnusedDependencies>true</TrimUnusedDependencies>
    <HighEntropyVA>True</HighEntropyVA>
  </PropertyGroup>
  <PropertyGroup Condition="'$(Configuration)|$(Platform)'=='Debug|AnyCPU'">
    <NoWarn>8002</NoWarn>
  </PropertyGroup>
  <!--PropertyGroup Condition="'$(Configuration)|$(Platform)'=='Release|AnyCPU'">
    <CodeAnalysisRuleSet />
  </PropertyGroup>
  <PropertyGroup Condition="'$(Configuration)|$(Platform)'=='Debug|AnyCPU'">
    <CodeAnalysisRuleSet>..\mindaro.ruleset</CodeAnalysisRuleSet>
  </PropertyGroup-->

  <ItemGroup>
    <PackageReference Include="Autofac.Extras.FakeItEasy" Version="7.0.0" />
<<<<<<< HEAD
=======
    <PackageReference Include="Codecov" Version="1.13.0" />
    <PackageReference Include="coverlet.collector" Version="6.0.0">
      <IncludeAssets>runtime; build; native; contentfiles; analyzers; buildtransitive</IncludeAssets>
      <PrivateAssets>all</PrivateAssets>
    </PackageReference>
    <PackageReference Include="coverlet.msbuild" Version="6.0.0">
      <IncludeAssets>runtime; build; native; contentfiles; analyzers; buildtransitive</IncludeAssets>
      <PrivateAssets>all</PrivateAssets>
    </PackageReference>
    <PackageReference Include="FluentAssertions" Version="6.7.0" />
>>>>>>> faecb448
    <PackageReference Include="Microsoft.NET.Test.Sdk" Version="17.3.0" />
    <PackageReference Include="xunit" Version="2.4.2" />
    <PackageReference Include="xunit.runner.visualstudio" Version="2.4.5">
      <PrivateAssets>all</PrivateAssets>
      <IncludeAssets>runtime; build; native; contentfiles; analyzers; buildtransitive</IncludeAssets>
    </PackageReference>
    <PackageReference Include="FakeItEasy" Version="7.3.1" />
  </ItemGroup>
  
  <ItemGroup>
    <ProjectReference Include="..\library\library.csproj" />
    <ProjectReference Include="..\common\common.csproj" />
    <ProjectReference Include="..\testhelpers\testhelpers.csproj" />
  </ItemGroup>

</Project>
<|MERGE_RESOLUTION|>--- conflicted
+++ resolved
@@ -1,53 +1,50 @@
-﻿<Project Sdk="Microsoft.NET.Sdk">
-  <PropertyGroup>
-    <TargetFramework>net7.0</TargetFramework>
-    <AssemblyName>Microsoft.BridgeToKubernetes.Library.Tests</AssemblyName>
-    <RootNamespace>Microsoft.BridgeToKubernetes.Library.Tests</RootNamespace>
-    <IsPackable>false</IsPackable>
-    <SignAssembly>true</SignAssembly>
-    <DelaySign>true</DelaySign>
-    <AssemblyOriginatorKeyFile>$(MSBuildThisFileDirectory)..\..\build\FinalPublicKey.snk</AssemblyOriginatorKeyFile>
-    <TrimUnusedDependencies>true</TrimUnusedDependencies>
-    <HighEntropyVA>True</HighEntropyVA>
-  </PropertyGroup>
-  <PropertyGroup Condition="'$(Configuration)|$(Platform)'=='Debug|AnyCPU'">
-    <NoWarn>8002</NoWarn>
-  </PropertyGroup>
-  <!--PropertyGroup Condition="'$(Configuration)|$(Platform)'=='Release|AnyCPU'">
-    <CodeAnalysisRuleSet />
-  </PropertyGroup>
-  <PropertyGroup Condition="'$(Configuration)|$(Platform)'=='Debug|AnyCPU'">
-    <CodeAnalysisRuleSet>..\mindaro.ruleset</CodeAnalysisRuleSet>
-  </PropertyGroup-->
-
-  <ItemGroup>
-    <PackageReference Include="Autofac.Extras.FakeItEasy" Version="7.0.0" />
-<<<<<<< HEAD
-=======
-    <PackageReference Include="Codecov" Version="1.13.0" />
-    <PackageReference Include="coverlet.collector" Version="6.0.0">
-      <IncludeAssets>runtime; build; native; contentfiles; analyzers; buildtransitive</IncludeAssets>
-      <PrivateAssets>all</PrivateAssets>
-    </PackageReference>
-    <PackageReference Include="coverlet.msbuild" Version="6.0.0">
-      <IncludeAssets>runtime; build; native; contentfiles; analyzers; buildtransitive</IncludeAssets>
-      <PrivateAssets>all</PrivateAssets>
-    </PackageReference>
-    <PackageReference Include="FluentAssertions" Version="6.7.0" />
->>>>>>> faecb448
-    <PackageReference Include="Microsoft.NET.Test.Sdk" Version="17.3.0" />
-    <PackageReference Include="xunit" Version="2.4.2" />
-    <PackageReference Include="xunit.runner.visualstudio" Version="2.4.5">
-      <PrivateAssets>all</PrivateAssets>
-      <IncludeAssets>runtime; build; native; contentfiles; analyzers; buildtransitive</IncludeAssets>
-    </PackageReference>
-    <PackageReference Include="FakeItEasy" Version="7.3.1" />
-  </ItemGroup>
-  
-  <ItemGroup>
-    <ProjectReference Include="..\library\library.csproj" />
-    <ProjectReference Include="..\common\common.csproj" />
-    <ProjectReference Include="..\testhelpers\testhelpers.csproj" />
-  </ItemGroup>
-
-</Project>
+﻿<Project Sdk="Microsoft.NET.Sdk">
+  <PropertyGroup>
+    <TargetFramework>net7.0</TargetFramework>
+    <AssemblyName>Microsoft.BridgeToKubernetes.Library.Tests</AssemblyName>
+    <RootNamespace>Microsoft.BridgeToKubernetes.Library.Tests</RootNamespace>
+    <IsPackable>false</IsPackable>
+    <SignAssembly>true</SignAssembly>
+    <DelaySign>true</DelaySign>
+    <AssemblyOriginatorKeyFile>$(MSBuildThisFileDirectory)..\..\build\FinalPublicKey.snk</AssemblyOriginatorKeyFile>
+    <TrimUnusedDependencies>true</TrimUnusedDependencies>
+    <HighEntropyVA>True</HighEntropyVA>
+  </PropertyGroup>
+  <PropertyGroup Condition="'$(Configuration)|$(Platform)'=='Debug|AnyCPU'">
+    <NoWarn>8002</NoWarn>
+  </PropertyGroup>
+  <!--PropertyGroup Condition="'$(Configuration)|$(Platform)'=='Release|AnyCPU'">
+    <CodeAnalysisRuleSet />
+  </PropertyGroup>
+  <PropertyGroup Condition="'$(Configuration)|$(Platform)'=='Debug|AnyCPU'">
+    <CodeAnalysisRuleSet>..\mindaro.ruleset</CodeAnalysisRuleSet>
+  </PropertyGroup-->
+
+  <ItemGroup>
+    <PackageReference Include="Autofac.Extras.FakeItEasy" Version="7.0.0" />
+    <PackageReference Include="Codecov" Version="1.13.0" />
+    <PackageReference Include="coverlet.collector" Version="6.0.0">
+      <IncludeAssets>runtime; build; native; contentfiles; analyzers; buildtransitive</IncludeAssets>
+      <PrivateAssets>all</PrivateAssets>
+    </PackageReference>
+    <PackageReference Include="coverlet.msbuild" Version="6.0.0">
+      <IncludeAssets>runtime; build; native; contentfiles; analyzers; buildtransitive</IncludeAssets>
+      <PrivateAssets>all</PrivateAssets>
+    </PackageReference>
+    <PackageReference Include="FluentAssertions" Version="6.7.0" />
+    <PackageReference Include="Microsoft.NET.Test.Sdk" Version="17.3.0" />
+    <PackageReference Include="xunit" Version="2.4.2" />
+    <PackageReference Include="xunit.runner.visualstudio" Version="2.4.5">
+      <PrivateAssets>all</PrivateAssets>
+      <IncludeAssets>runtime; build; native; contentfiles; analyzers; buildtransitive</IncludeAssets>
+    </PackageReference>
+    <PackageReference Include="FakeItEasy" Version="7.3.1" />
+  </ItemGroup>
+  
+  <ItemGroup>
+    <ProjectReference Include="..\library\library.csproj" />
+    <ProjectReference Include="..\common\common.csproj" />
+    <ProjectReference Include="..\testhelpers\testhelpers.csproj" />
+  </ItemGroup>
+
+</Project>