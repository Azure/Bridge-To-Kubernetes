﻿<Project Sdk="Microsoft.NET.Sdk">

  <PropertyGroup>
    <TargetFrameworks>net7.0</TargetFrameworks>
    <AssemblyName>Microsoft.BridgeToKubernetes.Common</AssemblyName>
    <RuntimeIdentifiers>win-x64;win-arm64;osx-x64;osx-arm64;linux-x64;linux-arm64</RuntimeIdentifiers>
    <PlatformTarget>AnyCPU</PlatformTarget>
    <GenerateAssemblyConfigurationAttribute>false</GenerateAssemblyConfigurationAttribute>
    <GenerateAssemblyCompanyAttribute>false</GenerateAssemblyCompanyAttribute>
    <GenerateAssemblyProductAttribute>false</GenerateAssemblyProductAttribute>
    <RootNamespace>Microsoft.BridgeToKubernetes.Common</RootNamespace>
    <AssemblyOriginatorKeyFile>$(MSBuildThisFileDirectory)..\..\build\FinalPublicKey.snk</AssemblyOriginatorKeyFile>
    <SignAssembly>true</SignAssembly>
    <DelaySign>true</DelaySign>
    <TrimUnusedDependencies>true</TrimUnusedDependencies>
    <HighEntropyVA>True</HighEntropyVA>
    <GeneratePackageOnBuild>false</GeneratePackageOnBuild>
    <DocumentationFile>bin\Microsoft.BridgeToKubernetes.Common.xml</DocumentationFile>
    <Copyright>© Microsoft Corporation. All rights reserved.</Copyright>
    <Authors>Microsoft</Authors>
  </PropertyGroup>

  <!--PropertyGroup Condition="'$(Configuration)|$(TargetFramework)|$(Platform)'=='Debug|net7.0|AnyCPU'">
    <CodeAnalysisRuleSet>..\mindaro.ruleset</CodeAnalysisRuleSet>
  </PropertyGroup>

  <PropertyGroup Condition="'$(Configuration)|$(TargetFramework)|$(Platform)'=='Release|net7.0|AnyCPU'">
    <CodeAnalysisRuleSet />
  </PropertyGroup-->

  <!-- NOTE: This converts the TelemetryType environment variable defined in the build pipeline into the TELEMETRY_STAGING, TELEMETRY_PRODUCTION, TELEMETRY_DEVELOPMENT constants used in src\common\Constants.cs -->
  <PropertyGroup>
    <DefineConstants>$(DefineConstants);$(TelemetryType)</DefineConstants>
  </PropertyGroup>
  <PropertyGroup Condition="'$(Configuration)|$(TargetFramework)|$(Platform)'=='Debug|net6.0|AnyCPU'">
    <NoWarn>8002</NoWarn>
  </PropertyGroup>
  
  <ItemGroup>
    <Compile Update="CommonResources.Designer.cs">
      <DesignTime>True</DesignTime>
      <AutoGen>True</AutoGen>
      <DependentUpon>CommonResources.resx</DependentUpon>
    </Compile>
    <EmbeddedResource Update="CommonResources.resx">
      <Generator>ResXFileCodeGenerator</Generator>
      <LastGenOutput>CommonResources.Designer.cs</LastGenOutput>
    </EmbeddedResource>
  </ItemGroup>

  <ItemGroup>
    <FrameworkReference Include="Microsoft.AspNetCore.App" />
    <PackageReference Include="Autofac" Version="6.4.0" />
    <PackageReference Include="KubernetesClient" Version="11.0.9" />
    <PackageReference Include="KubernetesClient.Basic" Version="11.0.9" />
    <PackageReference Include="KubernetesClient.Models" Version="11.0.9" />
<<<<<<< HEAD
    <PackageReference Include="Microsoft.ApplicationInsights" Version="2.21.0" />
=======
    <PackageReference Include="Microsoft.ApplicationInsights" Version="2.22.0" />
>>>>>>> 9b5bb969
    <PackageReference Include="Microsoft.AspNetCore.SignalR.Client" Version="7.0.5" />
    <PackageReference Include="Microsoft.AspNetCore.SignalR.Protocols.MessagePack" Version="7.0.5" />
    <PackageReference Include="Microsoft.Build.Runtime" Version="17.5.0">
      <PrivateAssets>all</PrivateAssets>
    </PackageReference>
    <PackageReference Include="Microsoft.Extensions.CommandLineUtils" Version="1.1.1" />
    <PackageReference Include="Microsoft.VisualStudio.Azure.Containers.Tools.Targets" Version="1.17.0" />
    <PackageReference Include="Microsoft.VisualStudioEng.MicroBuild.Core" Version="1.0.0">
      <PrivateAssets>all</PrivateAssets>
      <IncludeAssets>runtime; build; native; contentfiles; analyzers; buildtransitive</IncludeAssets>
    </PackageReference>

<<<<<<< HEAD
    <PackageReference Include="SystemTextJsonPatch" Version="3.1.0" />
=======
    <PackageReference Include="SystemTextJsonPatch" Version="1.0.0" />
>>>>>>> 9b5bb969
  </ItemGroup>

  <Import Project="$(MSBuildThisFileDirectory)\..\..\build\ClientAssemblyVersion.proj" />
  <Import Project="$(MSBuildThisFileDirectory)\..\..\build\AssemblyVersion.proj" />
  <Import Project="$(MSBuildThisFileDirectory)\..\..\build\localization.targets" />
</Project><|MERGE_RESOLUTION|>--- conflicted
+++ resolved
@@ -54,11 +54,7 @@
     <PackageReference Include="KubernetesClient" Version="11.0.9" />
     <PackageReference Include="KubernetesClient.Basic" Version="11.0.9" />
     <PackageReference Include="KubernetesClient.Models" Version="11.0.9" />
-<<<<<<< HEAD
     <PackageReference Include="Microsoft.ApplicationInsights" Version="2.21.0" />
-=======
-    <PackageReference Include="Microsoft.ApplicationInsights" Version="2.22.0" />
->>>>>>> 9b5bb969
     <PackageReference Include="Microsoft.AspNetCore.SignalR.Client" Version="7.0.5" />
     <PackageReference Include="Microsoft.AspNetCore.SignalR.Protocols.MessagePack" Version="7.0.5" />
     <PackageReference Include="Microsoft.Build.Runtime" Version="17.5.0">
@@ -70,12 +66,7 @@
       <PrivateAssets>all</PrivateAssets>
       <IncludeAssets>runtime; build; native; contentfiles; analyzers; buildtransitive</IncludeAssets>
     </PackageReference>
-
-<<<<<<< HEAD
     <PackageReference Include="SystemTextJsonPatch" Version="3.1.0" />
-=======
-    <PackageReference Include="SystemTextJsonPatch" Version="1.0.0" />
->>>>>>> 9b5bb969
   </ItemGroup>
 
   <Import Project="$(MSBuildThisFileDirectory)\..\..\build\ClientAssemblyVersion.proj" />
