--- conflicted
+++ resolved
@@ -50,13 +50,8 @@
 
   <ItemGroup>
     <FrameworkReference Include="Microsoft.AspNetCore.App" />
-<<<<<<< HEAD
     <PackageReference Include="Autofac" Version="8.0.0" />
     <PackageReference Include="KubernetesClient" Version="11.0.9" />
-=======
-    <PackageReference Include="Autofac" Version="6.4.0" />
-    <PackageReference Include="KubernetesClient" Version="13.0.11" />
->>>>>>> 68ec77ee
     <PackageReference Include="KubernetesClient.Basic" Version="11.0.9" />
     <PackageReference Include="KubernetesClient.Models" Version="11.0.9" />
     <PackageReference Include="Microsoft.ApplicationInsights" Version="2.22.0" />
