--- conflicted
+++ resolved
@@ -52,11 +52,7 @@
     <FrameworkReference Include="Microsoft.AspNetCore.App" />
     <PackageReference Include="Autofac" Version="8.0.0" />
     <PackageReference Include="KubernetesClient" Version="13.0.11" />
-<<<<<<< HEAD
     <PackageReference Include="KubernetesClient.Basic" Version="12.0.16" />
-=======
-    <PackageReference Include="KubernetesClient.Basic" Version="11.0.9" />
->>>>>>> ee088358
     <PackageReference Include="KubernetesClient.Models" Version="12.0.16" />
     <PackageReference Include="Microsoft.ApplicationInsights" Version="2.22.0" />
     <PackageReference Include="Microsoft.AspNetCore.SignalR.Client" Version="8.0.1" />
