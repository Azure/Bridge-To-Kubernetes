--- conflicted
+++ resolved
@@ -1,80 +1,73 @@
-﻿<Project Sdk="Microsoft.NET.Sdk">
-
-  <PropertyGroup>
-    <TargetFrameworks>net6.0</TargetFrameworks>
-    <AssemblyName>Microsoft.BridgeToKubernetes.Common</AssemblyName>
-    <RuntimeIdentifiers>win-x64;osx-x64;osx-arm64;linux-x64;linux-arm64</RuntimeIdentifiers>
-    <PlatformTarget>AnyCPU</PlatformTarget>
-    <GenerateAssemblyConfigurationAttribute>false</GenerateAssemblyConfigurationAttribute>
-    <GenerateAssemblyCompanyAttribute>false</GenerateAssemblyCompanyAttribute>
-    <GenerateAssemblyProductAttribute>false</GenerateAssemblyProductAttribute>
-    <RootNamespace>Microsoft.BridgeToKubernetes.Common</RootNamespace>
-    <AssemblyOriginatorKeyFile>$(MSBuildThisFileDirectory)..\..\build\FinalPublicKey.snk</AssemblyOriginatorKeyFile>
-    <SignAssembly>true</SignAssembly>
-    <DelaySign>true</DelaySign>
-    <TrimUnusedDependencies>true</TrimUnusedDependencies>
-    <HighEntropyVA>True</HighEntropyVA>
-    <GeneratePackageOnBuild>false</GeneratePackageOnBuild>
-    <DocumentationFile>bin\Microsoft.BridgeToKubernetes.Common.xml</DocumentationFile>
-    <Copyright>© Microsoft Corporation. All rights reserved.</Copyright>
-    <Authors>Microsoft</Authors>
-  </PropertyGroup>
-
-  <!--PropertyGroup Condition="'$(Configuration)|$(TargetFramework)|$(Platform)'=='Debug|net6.0|AnyCPU'">
-    <CodeAnalysisRuleSet>..\mindaro.ruleset</CodeAnalysisRuleSet>
-  </PropertyGroup>
-
-  <PropertyGroup Condition="'$(Configuration)|$(TargetFramework)|$(Platform)'=='Release|net6.0|AnyCPU'">
-    <CodeAnalysisRuleSet />
-  </PropertyGroup-->
-
-  <!-- NOTE: This converts the TelemetryType environment variable defined in the build pipeline into the TELEMETRY_STAGING, TELEMETRY_PRODUCTION, TELEMETRY_DEVELOPMENT constants used in src\common\Constants.cs -->
-  <PropertyGroup>
-    <DefineConstants>$(DefineConstants);$(TelemetryType)</DefineConstants>
-  </PropertyGroup>
-  
-  <ItemGroup>
-    <Compile Update="CommonResources.Designer.cs">
-      <DesignTime>True</DesignTime>
-      <AutoGen>True</AutoGen>
-      <DependentUpon>CommonResources.resx</DependentUpon>
-    </Compile>
-    <EmbeddedResource Update="CommonResources.resx">
-      <Generator>ResXFileCodeGenerator</Generator>
-      <LastGenOutput>CommonResources.Designer.cs</LastGenOutput>
-    </EmbeddedResource>
-  </ItemGroup>
-
-  <ItemGroup>
-    <FrameworkReference Include="Microsoft.AspNetCore.App" />
-    <PackageReference Include="Autofac" Version="6.4.0" />
-    <PackageReference Include="KubernetesClient" Version="8.0.68" />
-    <PackageReference Include="KubernetesClient.Basic" Version="8.0.68" />
-    <PackageReference Include="KubernetesClient.Models" Version="8.0.68" />
-    <PackageReference Include="Microsoft.ApplicationInsights" Version="2.21.0" />
-    <PackageReference Include="Microsoft.AspNetCore.SignalR.Client" Version="6.0.8" />
-    <PackageReference Include="Microsoft.AspNetCore.SignalR.Protocols.MessagePack" Version="6.0.8" />
-    <PackageReference Include="Microsoft.Build.Runtime" Version="17.3.1">
-      <PrivateAssets>all</PrivateAssets>
-    </PackageReference>
-    <PackageReference Include="Microsoft.Extensions.CommandLineUtils" Version="1.1.1" />
-    <PackageReference Include="Microsoft.VisualStudio.Azure.Containers.Tools.Targets" Version="1.17.0" />
-    <PackageReference Include="Microsoft.VisualStudioEng.MicroBuild.Core" Version="1.0.0">
-      <PrivateAssets>all</PrivateAssets>
-      <IncludeAssets>runtime; build; native; contentfiles; analyzers; buildtransitive</IncludeAssets>
-    </PackageReference>
-<<<<<<< HEAD
-    <PackageReference Include="Portable.BouncyCastle" Version="1.9.0" />
-=======
-    <PackageReference Include="System.IO.FileSystem.AccessControl" Version="5.0.0" />
-    <PackageReference Include="System.Security.Principal" Version="4.3.0" />
-    <PackageReference Include="System.Text.Encodings.Web" Version="6.0.0" />
-    <PackageReference Include="System.Text.Json" Version="6.0.5" />
->>>>>>> 2aa8711c
-    <PackageReference Include="SystemTextJsonPatch" Version="1.0.0" />
-  </ItemGroup>
-
-  <Import Project="$(MSBuildThisFileDirectory)\..\..\build\ClientAssemblyVersion.proj" />
-  <Import Project="$(MSBuildThisFileDirectory)\..\..\build\AssemblyVersion.proj" />
-  <Import Project="$(MSBuildThisFileDirectory)\..\..\build\localization.targets" />
+﻿<Project Sdk="Microsoft.NET.Sdk">
+
+  <PropertyGroup>
+    <TargetFrameworks>net6.0</TargetFrameworks>
+    <AssemblyName>Microsoft.BridgeToKubernetes.Common</AssemblyName>
+    <RuntimeIdentifiers>win-x64;osx-x64;osx-arm64;linux-x64;linux-arm64</RuntimeIdentifiers>
+    <PlatformTarget>AnyCPU</PlatformTarget>
+    <GenerateAssemblyConfigurationAttribute>false</GenerateAssemblyConfigurationAttribute>
+    <GenerateAssemblyCompanyAttribute>false</GenerateAssemblyCompanyAttribute>
+    <GenerateAssemblyProductAttribute>false</GenerateAssemblyProductAttribute>
+    <RootNamespace>Microsoft.BridgeToKubernetes.Common</RootNamespace>
+    <AssemblyOriginatorKeyFile>$(MSBuildThisFileDirectory)..\..\build\FinalPublicKey.snk</AssemblyOriginatorKeyFile>
+    <SignAssembly>true</SignAssembly>
+    <DelaySign>true</DelaySign>
+    <TrimUnusedDependencies>true</TrimUnusedDependencies>
+    <HighEntropyVA>True</HighEntropyVA>
+    <GeneratePackageOnBuild>false</GeneratePackageOnBuild>
+    <DocumentationFile>bin\Microsoft.BridgeToKubernetes.Common.xml</DocumentationFile>
+    <Copyright>© Microsoft Corporation. All rights reserved.</Copyright>
+    <Authors>Microsoft</Authors>
+  </PropertyGroup>
+
+  <!--PropertyGroup Condition="'$(Configuration)|$(TargetFramework)|$(Platform)'=='Debug|net6.0|AnyCPU'">
+    <CodeAnalysisRuleSet>..\mindaro.ruleset</CodeAnalysisRuleSet>
+  </PropertyGroup>
+
+  <PropertyGroup Condition="'$(Configuration)|$(TargetFramework)|$(Platform)'=='Release|net6.0|AnyCPU'">
+    <CodeAnalysisRuleSet />
+  </PropertyGroup-->
+
+  <!-- NOTE: This converts the TelemetryType environment variable defined in the build pipeline into the TELEMETRY_STAGING, TELEMETRY_PRODUCTION, TELEMETRY_DEVELOPMENT constants used in src\common\Constants.cs -->
+  <PropertyGroup>
+    <DefineConstants>$(DefineConstants);$(TelemetryType)</DefineConstants>
+  </PropertyGroup>
+  
+  <ItemGroup>
+    <Compile Update="CommonResources.Designer.cs">
+      <DesignTime>True</DesignTime>
+      <AutoGen>True</AutoGen>
+      <DependentUpon>CommonResources.resx</DependentUpon>
+    </Compile>
+    <EmbeddedResource Update="CommonResources.resx">
+      <Generator>ResXFileCodeGenerator</Generator>
+      <LastGenOutput>CommonResources.Designer.cs</LastGenOutput>
+    </EmbeddedResource>
+  </ItemGroup>
+
+  <ItemGroup>
+    <FrameworkReference Include="Microsoft.AspNetCore.App" />
+    <PackageReference Include="Autofac" Version="6.4.0" />
+    <PackageReference Include="KubernetesClient" Version="8.0.68" />
+    <PackageReference Include="KubernetesClient.Basic" Version="8.0.68" />
+    <PackageReference Include="KubernetesClient.Models" Version="8.0.68" />
+    <PackageReference Include="Microsoft.ApplicationInsights" Version="2.21.0" />
+    <PackageReference Include="Microsoft.AspNetCore.SignalR.Client" Version="6.0.8" />
+    <PackageReference Include="Microsoft.AspNetCore.SignalR.Protocols.MessagePack" Version="6.0.8" />
+    <PackageReference Include="Microsoft.Build.Runtime" Version="17.3.1">
+      <PrivateAssets>all</PrivateAssets>
+    </PackageReference>
+    <PackageReference Include="Microsoft.Extensions.CommandLineUtils" Version="1.1.1" />
+    <PackageReference Include="Microsoft.VisualStudio.Azure.Containers.Tools.Targets" Version="1.17.0" />
+    <PackageReference Include="Microsoft.VisualStudioEng.MicroBuild.Core" Version="1.0.0">
+      <PrivateAssets>all</PrivateAssets>
+      <IncludeAssets>runtime; build; native; contentfiles; analyzers; buildtransitive</IncludeAssets>
+    </PackageReference>
+
+    <PackageReference Include="SystemTextJsonPatch" Version="1.0.0" />
+  </ItemGroup>
+
+  <Import Project="$(MSBuildThisFileDirectory)\..\..\build\ClientAssemblyVersion.proj" />
+  <Import Project="$(MSBuildThisFileDirectory)\..\..\build\AssemblyVersion.proj" />
+  <Import Project="$(MSBuildThisFileDirectory)\..\..\build\localization.targets" />
 </Project>