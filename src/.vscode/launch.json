{
    "version": "0.2.0",
    "configurations": [
        // This configuration is used together with task to attahed debuger when running dotnet test command
        // More details on how to run it: // For more details: https://stackoverflow.com/questions/56290166/how-to-debug-dotnet-test-in-vs-code
        {
            "name": ".NET Core Attach",
            "type": "coreclr",
            "request": "attach"
        },
        {
            // Use IntelliSense to find out which attributes exist for C# debugging
            // Use hover for the description of the existing attributes
            // For further information visit https://github.com/OmniSharp/omnisharp-vscode/blob/master/debugger-launchjson.md
            "name": "bridge",
            "type": "coreclr",
            "request": "launch",
            "preLaunchTask": "BuildAndPublishMac", // Replace by BuildAndPublishWindows as needed
            // If you have changed target frameworks, make sure to update the program path.
            // Replace osx-x64 with win-x64 if you are running in windows
<<<<<<< HEAD
            "program": "${workspaceFolder}/dsc/bin/Debug/net6.0/win-x64/dsc.dll",
            "args": ["connect", "--service", "bikesharingweb", "--local-port", "3000", "--namespace", "bikes"],
            //"args": ["prep-connect", "--service", "stats-api"],// "--local-port", "3001", "--use-kubernetes-service-environment-variables"],
=======
            "program": "${workspaceFolder}/dsc/bin/Debug/netcoreapp3.1/osx-x64/dsc.dll",
            "args": ["connect", "--service", "mi-webapp-service", "--local-port", "3000", "--namespace", "mi-webapp2", "--use-kubernetes-service-environment-variables"],
            //"args": ["prep-connect", "--service", "stats-api"],// "--local-port", "3001", ],
>>>>>>> 9b82b5b4
            "env": {
                "BRIDGE_ENVIRONMENT":"dev",
                "BRIDGE_BINARYUTILITYVERSION":"v1",
                "BRIDGE_ROUTINGMANAGERIMAGENAME":"hsubramanian/routingmanager:v6"
            },
            "cwd": "${workspaceFolder}/dsc",
            // For more information about the 'console' field, see https://aka.ms/VSCode-CS-LaunchJson-Console
            "console": "internalConsole",
            "stopAtEntry": false
        }
    ]
}<|MERGE_RESOLUTION|>--- conflicted
+++ resolved
@@ -18,15 +18,9 @@
             "preLaunchTask": "BuildAndPublishMac", // Replace by BuildAndPublishWindows as needed
             // If you have changed target frameworks, make sure to update the program path.
             // Replace osx-x64 with win-x64 if you are running in windows
-<<<<<<< HEAD
             "program": "${workspaceFolder}/dsc/bin/Debug/net6.0/win-x64/dsc.dll",
             "args": ["connect", "--service", "bikesharingweb", "--local-port", "3000", "--namespace", "bikes"],
             //"args": ["prep-connect", "--service", "stats-api"],// "--local-port", "3001", "--use-kubernetes-service-environment-variables"],
-=======
-            "program": "${workspaceFolder}/dsc/bin/Debug/netcoreapp3.1/osx-x64/dsc.dll",
-            "args": ["connect", "--service", "mi-webapp-service", "--local-port", "3000", "--namespace", "mi-webapp2", "--use-kubernetes-service-environment-variables"],
-            //"args": ["prep-connect", "--service", "stats-api"],// "--local-port", "3001", ],
->>>>>>> 9b82b5b4
             "env": {
                 "BRIDGE_ENVIRONMENT":"dev",
                 "BRIDGE_BINARYUTILITYVERSION":"v1",
