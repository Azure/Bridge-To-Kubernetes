--- conflicted
+++ resolved
@@ -1,115 +1,56 @@
-<<<<<<< HEAD
-﻿<Project Sdk="Microsoft.NET.Sdk.Web">
-
-  <PropertyGroup>
-    <TargetFramework>net7.0</TargetFramework>
-    <TieredCompilation>true</TieredCompilation>
-    <AssemblyName>Microsoft.BridgeToKubernetes.RoutingManager</AssemblyName>
-    <RootNamespace>Microsoft.BridgeToKubernetes.RoutingManager</RootNamespace>
-    <RuntimeIdentifiers>win-x64;win-arm64;osx-x64;osx-arm64;linux-x64;linux-arm64</RuntimeIdentifiers>
-    <PlatformTarget>AnyCPU</PlatformTarget>
-    <DebugType>portable</DebugType>
-    <SignAssembly>true</SignAssembly>
-    <DelaySign>true</DelaySign>
-    <AssemblyOriginatorKeyFile>..\..\build\FinalPublicKey.snk</AssemblyOriginatorKeyFile>
-    <GenerateAssemblyConfigurationAttribute>false</GenerateAssemblyConfigurationAttribute>
-    <GenerateAssemblyCompanyAttribute>false</GenerateAssemblyCompanyAttribute>
-    <GenerateAssemblyProductAttribute>false</GenerateAssemblyProductAttribute>
-    <TrimUnusedDependencies>true</TrimUnusedDependencies>
-    <AssemblyVersion>1.0</AssemblyVersion>
-    <ServerGarbageCollection>false</ServerGarbageCollection>
-    <HighEntropyVA>True</HighEntropyVA>
-  </PropertyGroup>
-
-  <PropertyGroup Condition="'$(Configuration)|$(Platform)'=='Debug|AnyCPU'">
-    <NoWarn>8002</NoWarn>
-  </PropertyGroup>
-
-  <ItemGroup>
-    <ProjectReference Include="..\common\common.csproj" />
-  </ItemGroup>
-
-  <ItemGroup>
-    <PackageReference Include="Autofac.Extensions.DependencyInjection" Version="8.0.0" />
-    <PackageReference Include="Microsoft.VisualStudioEng.MicroBuild.Core" Version="1.0.0">
-      <PrivateAssets>all</PrivateAssets>
-      <IncludeAssets>runtime; build; native; contentfiles; analyzers; buildtransitive</IncludeAssets>
-    </PackageReference>
-    <PackageReference Include="YamlDotNet" Version="15.1.0" />
-  </ItemGroup>
-
-  <ItemGroup>
-    <Compile Update="Resources.Designer.cs">
-      <DesignTime>True</DesignTime>
-      <AutoGen>True</AutoGen>
-      <DependentUpon>Resources.resx</DependentUpon>
-    </Compile>
-  </ItemGroup>
-
-  <ItemGroup>
-    <EmbeddedResource Update="Resources.resx">
-      <Generator>ResXFileCodeGenerator</Generator>
-      <LastGenOutput>Resources.Designer.cs</LastGenOutput>
-    </EmbeddedResource>
-  </ItemGroup>
-
-  <Import Project="$(MSBuildThisFileDirectory)\..\..\build\AssemblyVersion.proj" />
-</Project>
-=======
-﻿<Project Sdk="Microsoft.NET.Sdk.Web">
-
-  <PropertyGroup>
-    <TargetFramework>net7.0</TargetFramework>
-    <TieredCompilation>true</TieredCompilation>
-    <AssemblyName>Microsoft.BridgeToKubernetes.RoutingManager</AssemblyName>
-    <RootNamespace>Microsoft.BridgeToKubernetes.RoutingManager</RootNamespace>
-    <RuntimeIdentifiers>win-x64;win-arm64;osx-x64;osx-arm64;linux-x64;linux-arm64</RuntimeIdentifiers>
-    <PlatformTarget>AnyCPU</PlatformTarget>
-    <DebugType>portable</DebugType>
-    <SignAssembly>true</SignAssembly>
-    <DelaySign>true</DelaySign>
-    <AssemblyOriginatorKeyFile>..\..\build\FinalPublicKey.snk</AssemblyOriginatorKeyFile>
-    <GenerateAssemblyConfigurationAttribute>false</GenerateAssemblyConfigurationAttribute>
-    <GenerateAssemblyCompanyAttribute>false</GenerateAssemblyCompanyAttribute>
-    <GenerateAssemblyProductAttribute>false</GenerateAssemblyProductAttribute>
-    <TrimUnusedDependencies>true</TrimUnusedDependencies>
-    <AssemblyVersion>1.0</AssemblyVersion>
-    <ServerGarbageCollection>false</ServerGarbageCollection>
-    <HighEntropyVA>True</HighEntropyVA>
-  </PropertyGroup>
-
-  <PropertyGroup Condition="'$(Configuration)|$(Platform)'=='Debug|AnyCPU'">
-    <NoWarn>8002</NoWarn>
-  </PropertyGroup>
-
-  <ItemGroup>
-    <ProjectReference Include="..\common\common.csproj" />
-  </ItemGroup>
-
-  <ItemGroup>
-    <PackageReference Include="Autofac.Extensions.DependencyInjection" Version="9.0.0" />
-    <PackageReference Include="Microsoft.VisualStudioEng.MicroBuild.Core" Version="1.0.0">
-      <PrivateAssets>all</PrivateAssets>
-      <IncludeAssets>runtime; build; native; contentfiles; analyzers; buildtransitive</IncludeAssets>
-    </PackageReference>
-    <PackageReference Include="YamlDotNet" Version="13.1.0" />
-  </ItemGroup>
-
-  <ItemGroup>
-    <Compile Update="Resources.Designer.cs">
-      <DesignTime>True</DesignTime>
-      <AutoGen>True</AutoGen>
-      <DependentUpon>Resources.resx</DependentUpon>
-    </Compile>
-  </ItemGroup>
-
-  <ItemGroup>
-    <EmbeddedResource Update="Resources.resx">
-      <Generator>ResXFileCodeGenerator</Generator>
-      <LastGenOutput>Resources.Designer.cs</LastGenOutput>
-    </EmbeddedResource>
-  </ItemGroup>
-
-  <Import Project="$(MSBuildThisFileDirectory)\..\..\build\AssemblyVersion.proj" />
-</Project>
->>>>>>> b2d49530
+<Project Sdk="Microsoft.NET.Sdk.Web">
+
+  <PropertyGroup>
+    <TargetFramework>net7.0</TargetFramework>
+    <TieredCompilation>true</TieredCompilation>
+    <AssemblyName>Microsoft.BridgeToKubernetes.RoutingManager</AssemblyName>
+    <RootNamespace>Microsoft.BridgeToKubernetes.RoutingManager</RootNamespace>
+    <RuntimeIdentifiers>win-x64;win-arm64;osx-x64;osx-arm64;linux-x64;linux-arm64</RuntimeIdentifiers>
+    <PlatformTarget>AnyCPU</PlatformTarget>
+    <DebugType>portable</DebugType>
+    <SignAssembly>true</SignAssembly>
+    <DelaySign>true</DelaySign>
+    <AssemblyOriginatorKeyFile>..\..\build\FinalPublicKey.snk</AssemblyOriginatorKeyFile>
+    <GenerateAssemblyConfigurationAttribute>false</GenerateAssemblyConfigurationAttribute>
+    <GenerateAssemblyCompanyAttribute>false</GenerateAssemblyCompanyAttribute>
+    <GenerateAssemblyProductAttribute>false</GenerateAssemblyProductAttribute>
+    <TrimUnusedDependencies>true</TrimUnusedDependencies>
+    <AssemblyVersion>1.0</AssemblyVersion>
+    <ServerGarbageCollection>false</ServerGarbageCollection>
+    <HighEntropyVA>True</HighEntropyVA>
+  </PropertyGroup>
+
+  <PropertyGroup Condition="'$(Configuration)|$(Platform)'=='Debug|AnyCPU'">
+    <NoWarn>8002</NoWarn>
+  </PropertyGroup>
+
+  <ItemGroup>
+    <ProjectReference Include="..\common\common.csproj" />
+  </ItemGroup>
+
+  <ItemGroup>
+    <PackageReference Include="Autofac.Extensions.DependencyInjection" Version="8.0.0" />
+    <PackageReference Include="Microsoft.VisualStudioEng.MicroBuild.Core" Version="1.0.0">
+      <PrivateAssets>all</PrivateAssets>
+      <IncludeAssets>runtime; build; native; contentfiles; analyzers; buildtransitive</IncludeAssets>
+    </PackageReference>
+    <PackageReference Include="YamlDotNet" Version="15.1.0" />
+  </ItemGroup>
+
+  <ItemGroup>
+    <Compile Update="Resources.Designer.cs">
+      <DesignTime>True</DesignTime>
+      <AutoGen>True</AutoGen>
+      <DependentUpon>Resources.resx</DependentUpon>
+    </Compile>
+  </ItemGroup>
+
+  <ItemGroup>
+    <EmbeddedResource Update="Resources.resx">
+      <Generator>ResXFileCodeGenerator</Generator>
+      <LastGenOutput>Resources.Designer.cs</LastGenOutput>
+    </EmbeddedResource>
+  </ItemGroup>
+
+  <Import Project="$(MSBuildThisFileDirectory)\..\..\build\AssemblyVersion.proj" />
+</Project>