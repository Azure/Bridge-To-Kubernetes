{
    "name": "todo-frontend",
    "version": "1.0.0",
    "devDependencies": {
        "nodemon": "^3.0.3",
        "webpack": "^5.76.0"
    },
    "dependencies": {
<<<<<<< HEAD
        "body-parser": "^1.20.2",
        "classnames": "^2.2.6",
=======
        "body-parser": "^1.19.0",
        "classnames": "^2.5.1",
>>>>>>> 5eb7b69f
        "express": "^4.17.3",
        "isomorphic-fetch": "^3.0.0",
        "mongodb": "^6.3.0",
        "next": "^13.5.4",
        "react": "^18.2.0",
        "react-dom": "^18.2.0",
        "servicebus": "^2.3.0",
        "styled-jsx": "^5.0.1"
    },
    "overrides": {
        "amqplib": "0.10.3"
    },
    "main": "server.js",
    "scripts": {
        "dev": "nodemon",
        "build": "next build",
        "start": "node server.js"
    }
}<|MERGE_RESOLUTION|>--- conflicted
+++ resolved
@@ -6,13 +6,8 @@
         "webpack": "^5.76.0"
     },
     "dependencies": {
-<<<<<<< HEAD
         "body-parser": "^1.20.2",
         "classnames": "^2.2.6",
-=======
-        "body-parser": "^1.19.0",
-        "classnames": "^2.5.1",
->>>>>>> 5eb7b69f
         "express": "^4.17.3",
         "isomorphic-fetch": "^3.0.0",
         "mongodb": "^6.3.0",
