<Project Sdk="Microsoft.NET.Sdk.Web">

  <PropertyGroup>
    <TargetFramework>net7.0</TargetFramework>
    <RootNamespace>mi_webapp</RootNamespace>
    <DockerDefaultTargetOS>Linux</DockerDefaultTargetOS>
    <DockerfileContext>.</DockerfileContext>
  </PropertyGroup>

  <ItemGroup>
<<<<<<< HEAD
    <PackageReference Include="Azure.Identity" Version="1.10.4" />
    <PackageReference Include="Azure.Storage.Blobs" Version="12.13.0" />
=======
    <PackageReference Include="Azure.Identity" Version="1.10.2" />
    <PackageReference Include="Azure.Storage.Blobs" Version="12.19.1" />
>>>>>>> 4f8448b2
    <PackageReference Include="Microsoft.VisualStudio.Azure.Containers.Tools.Targets" Version="1.10.13" />
  </ItemGroup>


</Project><|MERGE_RESOLUTION|>--- conflicted
+++ resolved
@@ -8,13 +8,9 @@
   </PropertyGroup>
 
   <ItemGroup>
-<<<<<<< HEAD
     <PackageReference Include="Azure.Identity" Version="1.10.4" />
     <PackageReference Include="Azure.Storage.Blobs" Version="12.13.0" />
-=======
-    <PackageReference Include="Azure.Identity" Version="1.10.2" />
-    <PackageReference Include="Azure.Storage.Blobs" Version="12.19.1" />
->>>>>>> 4f8448b2
+
     <PackageReference Include="Microsoft.VisualStudio.Azure.Containers.Tools.Targets" Version="1.10.13" />
   </ItemGroup>
 
