--- conflicted
+++ resolved
@@ -1,16 +1,12 @@
-<Project Sdk="Microsoft.NET.Sdk">
-
-  <PropertyGroup>
-    <OutputType>Exe</OutputType>
-    <TargetFramework>net6.0</TargetFramework>
-  </PropertyGroup>
-
-  <ItemGroup>
-<<<<<<< HEAD
-    <PackageReference Include="System.Data.SqlClient" Version="4.8.3" />
-=======
-    <PackageReference Include="System.Data.SqlClient" Version="4.8.5" />
->>>>>>> 90a6ad16
-  </ItemGroup>
-
-</Project>
+<Project Sdk="Microsoft.NET.Sdk">
+
+  <PropertyGroup>
+    <OutputType>Exe</OutputType>
+    <TargetFramework>net6.0</TargetFramework>
+  </PropertyGroup>
+
+  <ItemGroup>
+    <PackageReference Include="System.Data.SqlClient" Version="4.8.5" />
+  </ItemGroup>
+
+</Project>