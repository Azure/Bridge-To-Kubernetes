name: release binaries
on: [workflow_dispatch]

permissions:
  contents: read

jobs:
  build:
    runs-on: windows-latest
    permissions:
      actions: read
      contents: write
    strategy:
      matrix:
        mode: [osx-x64,linux-x64,win-x64,win-arm64,osx-arm64,linux-arm64]
        include:
          - mode: osx-x64
            kubectlUrl: 'https://dl.k8s.io/release/v1.27.3/bin/darwin/amd64/kubectl'
            kubectlPath: 'osx\kubectl'
          - mode: linux-x64
            kubectlUrl: 'https://dl.k8s.io/release/v1.27.3/bin/linux/amd64/kubectl'
            kubectlPath: 'linux\kubectl'
          - mode: win-x64
            kubectlUrl: 'https://dl.k8s.io/release/v1.27.3/bin/windows/amd64/kubectl.exe'
            kubectlPath: 'win\kubectl.exe'
          - mode: win-arm64
            kubectlUrl: 'https://dl.k8s.io/release/v1.27.3/bin/windows/arm64/kubectl.exe'
            kubectlPath: 'win\kubectl.exe'
          - mode: osx-arm64
            kubectlUrl: 'https://dl.k8s.io/release/v1.27.3/bin/darwin/arm64/kubectl'
            kubectlPath: 'osx\kubectl'
          - mode: linux-arm64
            kubectlUrl: 'https://dl.k8s.io/release/v1.27.3/bin/linux/arm64/kubectl'
            kubectlPath: 'linux\kubectl'
    steps:
    - name: Harden Runner
      uses: step-security/harden-runner@eb238b55efaa70779f274895e782ed17c84f2895 # v2.6.1
      with:
        egress-policy: audit

    - uses: actions/checkout@b4ffde65f46336ab88eb53be808477a3936bae11 # v4.1.1
    - name: Setup .NET
      uses: actions/setup-dotnet@a351d9ea84bc76ec7508debf02a39d88f8b6c0c0 # v2.1.1
      with:
        dotnet-version: 7.0.x
    - name: Setup NuGet.exe for use with actions
      uses: NuGet/setup-nuget@a21f25cd3998bf370fde17e3f1b4c12c175172f9 # v2.0.0
    - name: Restore dependencies using Nuget
      run: nuget restore src\client.sln -Verbosity Normal -NonInteractive -ConfigFile src/nuget.config
    - name: dotnet Publish for ${{ matrix.mode }}
      run: dotnet publish src\dsc\dsc.csproj -c Release -r ${{ matrix.mode }} --no-restore --self-contained true --verbosity normal
    - name: Build endpointmanagerlauncher
      if: ${{ matrix.mode == 'win-x64' || matrix.mode == 'win-arm64'}}
      run: dotnet publish src\EndpointManagerLauncher\endpointmanagerlauncher.csproj -r ${{ matrix.mode }} -c Release --no-restore
    - name: Copy endpointmanagerlauncher
      uses: Azure/powershell@1300bbd2b3e1c21c029fe34887d16d2809a1397f # v1.4.0
      if: ${{ matrix.mode == 'win-x64' || matrix.mode == 'win-arm64'}}
      with:
        inlineScript: |
          Copy-Item -Path ${{ github.workspace }}\src\EndpointManagerLauncher\bin\Release\net7.0\${{ matrix.mode }}\publish\ -Destination ${{ github.workspace }}\src\dsc\bin\Release\net7.0\${{ matrix.mode }}\publish\EndpointManagerLauncher -Recurse -Exclude **/*.pdb   
        azPSVersion: '3.1.0'
    - name: Download Kubectl
      uses: Azure/powershell@1300bbd2b3e1c21c029fe34887d16d2809a1397f # v1.4.0
      with:
        inlineScript: |
          New-Item -Path '${{ github.workspace }}\src\dsc\bin\Release\net7.0\${{ matrix.mode }}\publish\kubectl' -ItemType Directory
          $kubectlPath = '${{ github.workspace }}\src\dsc\bin\Release\net7.0\${{ matrix.mode }}\publish\kubectl\${{ matrix.kubectlPath }}'
          $kubectlDir = Split-Path $kubectlPath
          New-Item -Path $kubectlDir -ItemType Directory
          curl.exe $url -o $kubectlPath
        azPSVersion: '3.1.0'
    - name: Create .Zip files (${{ matrix.mode }})
      uses: TheDoctor0/zip-release@09336613be18a8208dfa66bd57efafd9e2685657 # 0.6.2
      with:
        type: 'zip'
        filename: 'lpk-${{ matrix.mode }}.zip'
        path: ${{ github.workspace }}\src\dsc\bin\Release\net7.0\${{ matrix.mode }}\publish\**
        exclusions: '**/*.pdb **/*.xml **/*.nuspec **/cs/* **/de/* **/es/* **/fr/* **/it/* **/ja/* **/ko/* **/pl/* **/pt-BR/* **/ru/* **/tr/* **/zh-Hans/* **/zh-Hant/*'
    - name: Upload Release
      uses: actions/upload-artifact@a8a3f3ad30e3422c9c7b888a15615d19a852ae32 # v3.1.3
      with:
        name: lpk-${{ matrix.mode }}
        path: |
          ${{ github.workspace }}\lpk-${{ matrix.mode }}.zip
  release:
    runs-on: ubuntu-latest
    needs: build
    permissions:
      actions: read
      contents: write
    steps:
    - name: Harden Runner
      uses: step-security/harden-runner@eb238b55efaa70779f274895e782ed17c84f2895 # v2.6.1
      with:
        egress-policy: audit

    - uses: actions/checkout@b4ffde65f46336ab88eb53be808477a3936bae11 # v4.1.1
    - name: Get Changelog Entry
      id: changelog_reader
      uses: mindsers/changelog-reader-action@b97ce03a10d9bdbb07beb491c76a5a01d78cd3ef # v2.2.2
      with:
        path: ./CHANGELOG.md
    - name: Create Release
      id: create_release
      uses: actions/create-release@0cb9c9b65d5d1901c1f53e5e66eaf4afd303e70e # v1.1.4
      env:
        GITHUB_TOKEN: ${{ secrets.GITHUB_TOKEN }}
      with:
        tag_name: ${{ steps.changelog_reader.outputs.version  }}
        release_name: ${{ steps.changelog_reader.outputs.version  }}
        body: ${{ steps.changelog_reader.outputs.changes }}
    - name: Download All artifacts
<<<<<<< HEAD
      uses: actions/download-artifact@6b208ae046db98c579e8a3aa621ab581ff575935 # v4.1.1
=======
      uses: actions/download-artifact@eaceaf801fd36c7dee90939fad912460b18a1ffe # v4.1.2
>>>>>>> 2c758260
    - name: Upload Window Release Assets
      uses: actions/upload-release-asset@e8f9f06c4b078e705bd2ea027f0926603fc9b4d5 # v1.0.2 
      env:
        GITHUB_TOKEN: ${{ secrets.GITHUB_TOKEN }}
      with:
        upload_url: ${{ steps.create_release.outputs.upload_url }}
        asset_path: ${{ github.workspace }}/lpk-win-x64/lpk-win-x64.zip
        asset_name: lpk-win.zip
        asset_content_type: application/zip
    - name: Upload Window ARM64 Release Assets
      uses: actions/upload-release-asset@e8f9f06c4b078e705bd2ea027f0926603fc9b4d5 # v1.0.2 
      env:
        GITHUB_TOKEN: ${{ secrets.GITHUB_TOKEN }}
      with:
        upload_url: ${{ steps.create_release.outputs.upload_url }}
        asset_path: ${{ github.workspace }}/lpk-win-arm64/lpk-win-arm64.zip
        asset_name: lpk-win-arm64.zip
        asset_content_type: application/zip
    - name: Upload Linux Release Assets
      uses: actions/upload-release-asset@e8f9f06c4b078e705bd2ea027f0926603fc9b4d5 # v1.0.2 
      env:
        GITHUB_TOKEN: ${{ secrets.GITHUB_TOKEN }}
      with:
        upload_url: ${{ steps.create_release.outputs.upload_url }}
        asset_path: ${{ github.workspace }}/lpk-linux-x64/lpk-linux-x64.zip
        asset_name: lpk-linux.zip
        asset_content_type: application/zip
    - name: Upload Linux ARM64 Release Assets
      uses: actions/upload-release-asset@e8f9f06c4b078e705bd2ea027f0926603fc9b4d5 # v1.0.2 
      env:
        GITHUB_TOKEN: ${{ secrets.GITHUB_TOKEN }}
      with:
        upload_url: ${{ steps.create_release.outputs.upload_url }}
        asset_path: ${{ github.workspace }}/lpk-linux-arm64/lpk-linux-arm64.zip
        asset_name: lpk-linux-arm64.zip
        asset_content_type: application/zip
    - name: Upload OSX Release Assets
      uses: actions/upload-release-asset@e8f9f06c4b078e705bd2ea027f0926603fc9b4d5 # v1.0.2 
      env:
        GITHUB_TOKEN: ${{ secrets.GITHUB_TOKEN }}
      with:
        upload_url: ${{ steps.create_release.outputs.upload_url }}
        asset_path: ${{ github.workspace }}/lpk-osx-x64/lpk-osx-x64.zip
        asset_name: lpk-osx.zip
        asset_content_type: application/zip
    - name: Upload OSX ARM64 Release Assets
      uses: actions/upload-release-asset@e8f9f06c4b078e705bd2ea027f0926603fc9b4d5 # v1.0.2 
      env:
        GITHUB_TOKEN: ${{ secrets.GITHUB_TOKEN }}
      with:
        upload_url: ${{ steps.create_release.outputs.upload_url }}
        asset_path: ${{ github.workspace }}/lpk-osx-arm64/lpk-osx-arm64.zip
        asset_name: lpk-osx-arm64.zip
        asset_content_type: application/zip<|MERGE_RESOLUTION|>--- conflicted
+++ resolved
@@ -110,11 +110,7 @@
         release_name: ${{ steps.changelog_reader.outputs.version  }}
         body: ${{ steps.changelog_reader.outputs.changes }}
     - name: Download All artifacts
-<<<<<<< HEAD
-      uses: actions/download-artifact@6b208ae046db98c579e8a3aa621ab581ff575935 # v4.1.1
-=======
       uses: actions/download-artifact@eaceaf801fd36c7dee90939fad912460b18a1ffe # v4.1.2
->>>>>>> 2c758260
     - name: Upload Window Release Assets
       uses: actions/upload-release-asset@e8f9f06c4b078e705bd2ea027f0926603fc9b4d5 # v1.0.2 
       env:
